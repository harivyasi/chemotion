# GLOBALs that should be passed to this file
ARG VERSION=UNSET
ARG BUILD_TAG_CHEMOTION=UNSET

# Derived values
ARG BASE=chemotion-build/base:${VERSION}
ARG CHEMOTION_RELEASE=${VERSION}

# Private variables, not passed in from outside, but helpful for this file
ARG RUBY_VERSION=latest:2.7
ARG NODE_VERSION=latest:18
# ARG BUNDLER_VERSION=1.17.3
ARG BUNDLER_VERSION=2.4.19
ARG ASDF_VERSION=v0.10.2
ARG PANDOC_VERSION=2.10.1
ARG BUILD_REPO_CHEMOTION=https://github.com/ComPlat/chemotion_ELN

FROM scratch as cache-vol
ADD ./tmp/cache.tar.gz /


########################################################################################################################
# Add ASDF, Ruby, Node, bundler and yarn
########################################################################################################################
# hadolint ignore=DL3006
FROM ${BASE} as asdf-enabled
RUN apt-get install -y --no-install-recommends --autoremove --fix-missing git ca-certificates curl
SHELL ["/bin/bash", "-e", "-o", "pipefail", "-c", "--"]

RUN apt-get install -y --no-install-recommends --autoremove --fix-missing build-essential \
    `# for asdf: ruby` \
    zlib1g-dev libreadline-dev patchelf

ARG ASDF_VERSION
ARG RUBY_VERSION
ARG NODE_VERSION
ARG BUNDLER_VERSION

# make asdf and its shims available everywhere (set ASDF_DIR to where you cloned asdf)
ENV ASDF_DIR=/asdf                                      \
    ASDF_DATA_DIR=/asdf                                 \
    ASDF_DEFAULT_TOOL_VERSIONS_FILENAME=.tool-versions  \
    GEM_HOME=/cache/gems
ENV PATH="${GEM_HOME}/bin:${GEM_HOME}/gems/bin:${ASDF_DIR}/shims:${ASDF_DIR}/bin:${PATH}"

# Ways to get OpenSSL1.1 (required for Ruby 2.7) going on newer Ubuntus:
# - add the .deb packages from a previous Ubuntu version. Needs to be done in all stages.
# - adsf will install OpenSSL if missing, then patchelf can be used to adjust rpaths
# - use asdf's OpenSSL installation and copy libcrypto.so.1.1 to the system directory

# ADD https://launchpad.net/~ubuntu-security/+archive/ubuntu/ppa/+build/24138247/+files/libssl-dev_1.1.1l-1ubuntu1.6_amd64.deb /tmp
# ADD https://launchpad.net/~ubuntu-security/+archive/ubuntu/ppa/+build/24138247/+files/libssl1.1_1.1.1l-1ubuntu1.6_amd64.deb  /tmp
# RUN dpkg -i /tmp/*.deb

# ASDF
RUN git clone https://github.com/asdf-vm/asdf.git /asdf --branch "${ASDF_VERSION}"

COPY --from=cache-vol /cache /cache

# NodeJS
RUN MAKEFLAGS="-j$(getconf _NPROCESSORS_ONLN)" && export MAKEFLAGS && \
    asdf plugin add nodejs https://github.com/asdf-vm/asdf-nodejs.git && \
    asdf install nodejs "${NODE_VERSION}" && \
    asdf global nodejs "${NODE_VERSION}" && \
    npm install -g yarn

# Ruby
RUN MAKEFLAGS="-j$(getconf _NPROCESSORS_ONLN)" && export MAKEFLAGS && \
    asdf plugin add ruby https://github.com/asdf-vm/asdf-ruby.git && \
    asdf install ruby "${RUBY_VERSION}" && \
    asdf global ruby "${RUBY_VERSION}"  && \
    rm -r /asdf/installs/ruby/2.7.8/lib/ruby/gems/2.7.0/gems/bundler-* && \
    rm /asdf/installs/ruby/**/lib/ruby/gems/**/specifications/default/bundler-*.gemspec && \
    gem install bundler -v "${BUNDLER_VERSION}"

# fix the openSSL thing explained above.
RUN SSL_PATH="$(asdf where ruby)" && \
    ln -s "${SSL_PATH}/openssl/lib/libcrypto.so.1.1" /lib/x86_64-linux-gnu/





FROM ${BASE} as raw-eln
RUN apt-get install -y --no-install-recommends --autoremove --fix-missing git ca-certificates curl
SHELL ["/bin/bash", "-e", "-o", "pipefail", "-c", "--"]

ARG BUILD_TAG_CHEMOTION
ARG BUILD_REPO_CHEMOTION
ARG CHEMOTION_RELEASE
ARG VERSION

# checkout Chemotion
RUN test -n "${BUILD_TAG_CHEMOTION}" && echo "BUILD FROM: ${BUILD_REPO_CHEMOTION}" && \
    echo "CHECKOUT: ${BUILD_TAG_CHEMOTION}" && \
    git init --initial-branch=main /chemotion/app && \
    git -C /chemotion/app remote add origin "${BUILD_REPO_CHEMOTION}" && \
    git -C /chemotion/app fetch --tags --depth 1 origin "${BUILD_TAG_CHEMOTION}" && \
    git -C /chemotion/app reset --hard FETCH_HEAD && \
    git -C /chemotion/app describe --abbrev=0 --tags || true

# make sure checkout (kind of) worked
RUN ls -la /chemotion/app | grep -i gemfile
RUN stat /chemotion/app/Gemfile.lock && rm -f /chemotion/app/.tool-versions

WORKDIR /chemotion/app

# Create release file
RUN echo "CHEMOTION_REF=$(git rev-parse --short HEAD || echo unknown)" >> /chemotion/app/.version      && \
    echo "CHEMOTION_TAG=$(git describe --abbrev=0 --tags || echo untagged)" >> /chemotion/app/.version && \
    echo "RELEASE=${CHEMOTION_RELEASE}" >> /chemotion/app/.version                                     && \
    echo "VERSION=${VERSION}" >> /chemotion/app/.version                                               && \
    cat /chemotion/app/.version

# Clean up the configs
RUN find ./config -type f -name '*.yml.example' -print | while read -r f; do \
    echo "$f to ${f%.example}"; \
    yq --input-format yaml -ojson < "$f" | \
    yq -oyaml -P 'with(select(.production != null); . = {"production":.production}) | with(select(.production == null); {})' \
    > "${f%.example}"; \
    done

# Clean up unused files
RUN rm -f config/deploy.rb \
    config/environments/development.rb \
    config/environments/test.rb \
    ./**/*github* \
    ./**/*gitlab* \
    ./**/*travis* \
    ./**/*.bak    \
    ./**/*git* || true

# deal with the weird favicon situation
RUN if [ -f /chemotion/app/public/favicon.ico ] && [ ! -e /chemotion/app/public/favicon.ico.example ]; then \
    cp /chemotion/app/public/favicon.ico /chemotion/app/public/favicon.ico.example; \
    fi

# misc. tweaks: configure yarn
RUN echo -e "--modules-folder ${NODE_PATH}\n--ignore-engines" > /chemotion/app/.yarnrc && \
    if [[ ! -f /chemotion/app/config/klasses.json ]]; then echo '[]' > /chemotion/app/config/klasses.json; fi

# Add application additives as-is. We do this at the end to avoid alterations from previous actions.
COPY ./additives/chemotion/ /chemotion/app

# Create persistent volume directories:
# - move [app]/uploads to /chemotion/data
# - move [app]/public/images to /data
RUN mkdir -p /chemotion/data && \
    mv /chemotion/app/uploads /chemotion/data/ || mkdir -p /chemotion/data/uploads && \
    ln -s /chemotion/data/uploads/ /chemotion/app/uploads && \
    mkdir -p /chemotion/data/public/ && \
    mv /chemotion/app/public/images/ /chemotion/data/public/ || mkdir -p /chemotion/data/public/images && \
    ln -s /chemotion/data/public/images/ /chemotion/app/public/images && \
<<<<<<< HEAD
    mv /chemotion/app/public/safety_sheets/ /chemotion/data/public/ || mkdir -p /chemotion/data/public/safety_sheets && \
=======
    mkdir -p /chemotion/data/public/ && \
    mv /chemotion/app/public/safety_sheets/ /chemotion/data/public || mkdir -p /chemotion/data/public/safety_sheets && \
>>>>>>> 697a91ce
    ln -s /chemotion/data/public/safety_sheets/ /chemotion/app/public/safety_sheets && \
    cp /chemotion/app/.version /chemotion/data/.version && \
    mkdir -p /chemotion/data/public/images/thumbnail

RUN sed -i "/gem 'rdkit_chem'/d"                /chemotion/app/Gemfile && \
    sed -i "/gem 'openbabel'/d"                 /chemotion/app/Gemfile && \
    echo "gem 'rdkit_chem', git: 'https://github.com/ptrxyz/rdkit_chem.git', branch: 'pk01'" >> /chemotion/app/Gemfile && \
    echo "gem 'openbabel', '2.4.90.3', git: 'https://github.com/ptrxyz/openbabel-gem.git', branch: 'ptrxyz-ctime-fix'" >> /chemotion/app/Gemfile && \
    echo "gem 'tzinfo-data'"                 >> /chemotion/app/Gemfile && \
    echo "gem 'activerecord-nulldb-adapter'" >> /chemotion/app/Gemfile

RUN touch /raw-eln.done





FROM asdf-enabled as yarn-installed
SHELL ["/bin/bash", "-e", "-o", "pipefail", "-c", "--"]

ENV NODE_ENV=production                                 \
    NODE_PATH=/cache/node_modules/                      \
    NODE_MODULES_PATH=/cache/node_modules/              \
    NODE_OPTIONS=--max_old_space_size=4096              \
    YARN_CACHE_FOLDER=/cache/yarn

WORKDIR /chemotion/app

COPY --from=raw-eln /chemotion/app/package.json /chemotion/app/
COPY --from=raw-eln /chemotion/app/yarn.lock    /chemotion/app/

# RUN --mount=type=bind,source=/tmp/modcache/yarn,destination=/cache/yarn,rw \
RUN MAKEFLAGS="-j$(getconf _NPROCESSORS_ONLN)" && export MAKEFLAGS && \
    yarn install --modules-folder ${NODE_PATH} --ignore-engines --ignore-scripts 2>&1 | grep -v ^warning

RUN touch /yarn.done





FROM asdf-enabled as bundle-installed
SHELL ["/bin/bash", "-e", "-o", "pipefail", "-c", "--"]

RUN apt-get install -y --no-install-recommends --autoremove --fix-missing build-essential \
    `# for the gems` \
    cmake libpq-dev swig \
    libboost-serialization-dev \
    libboost-iostreams-dev \
    libboost-system-dev \
    libeigen3-dev \
    libmagickcore-dev \
    python3-dev libsqlite3-dev

ENV BUNDLE_PATH=/cache/bundle                      \
    BUNDLE_CACHE_PATH=/cache/bundle/package-cache  \
    BUNDLE_USER_HOME=/cache/bundle                 \
    BUNDLE_APP_CONFIG=/cache/bundle                \
    BUNDLE_WITHOUT=development:test                \
    BUNDLE_CACHE_ALL=1                             \
    BUNDLE_SILENCE_ROOT_WARNING=1                  \
    GEM_HOME=/cache/gems                           \
    RAILS_ENV=production                           \
    RAKE_ENV=production                            \
    THOR_SILENCE_DEPRECATION=1

WORKDIR /chemotion/app

COPY --from=raw-eln /chemotion/app/Gemfile      /chemotion/app/
COPY --from=raw-eln /chemotion/app/Gemfile.lock /chemotion/app/

# RUN --mount=type=bind,source=/tmp/modcache,destination=/cache,rw \
RUN MAKEFLAGS="-j$(getconf _NPROCESSORS_ONLN)" && export MAKEFLAGS && \
    `# bundle package --no-install` && \
    bundle install --jobs="$(getconf _NPROCESSORS_ONLN)" --retry=3

# RUN --mount=type=bind,source=/tmp/modcache,destination=/build-cache,rw \
#     mkdir -p /cache/bundle && \
#     cp -ar /build-cache/bundle /cache

RUN bundle clean --force
RUN touch /bundle.done





FROM ${BASE} as eln-ruby-node
RUN apt-get install -y --no-install-recommends --autoremove --fix-missing git ca-certificates curl
SHELL ["/bin/bash", "-e", "-o", "pipefail", "-c", "--"]

# runtime requirements for Chemotion
RUN apt-get install -y --no-install-recommends --autoremove --fix-missing \
    `# for chemotion` \
    libboost-serialization1.74.0 \
    libboost-iostreams1.74.0 \
    postgresql-client `# also adds pg_isready` \
    inkscape `# this installs python3` \
    imagemagick \
    librsvg2-bin `# for thumbnail generation of reasearch plans` \
    locales \
    ghostscript \
    `# utilitites` \
    vim iproute2 sudo make

COPY --from=asdf-enabled /root/.tool-versions /root/.tool-versions
COPY --from=asdf-enabled /asdf/ /asdf/
COPY --from=asdf-enabled /lib/x86_64-linux-gnu/libcrypto.so.1.1 /lib/x86_64-linux-gnu/libcrypto.so.1.1
COPY --from=raw-eln /chemotion /chemotion
# COPY --from=bundle-installed /cache/bundle/ /cache/bundle/
COPY --from=bundle-installed /cache/bundle /cache/bundle
COPY --from=bundle-installed /cache/gems /cache/gems
COPY --from=yarn-installed /cache/node_modules/ /cache/node_modules/

# Add other additives
COPY ./additives/various/fontfix.conf /etc/fonts/conf.d/99-chemotion-fontfix.conf
COPY ./additives/various/policy.xml   /etc/ImageMagick-6/policy.xml
COPY ./additives/embed/               /embed/

# more misc tweaks
ARG PANDOC_VERSION
RUN curl -L -o /tmp/pandoc.deb "https://github.com/jgm/pandoc/releases/download/${PANDOC_VERSION}/pandoc-${PANDOC_VERSION}-1-amd64.deb" && \
    dpkg -i /tmp/pandoc.deb && rm /tmp/pandoc.deb && \
    ln -s /embed/bin/chemotion /bin/chemotion && \
    cp /chemotion/app/.version /.version && \
    chmod +x /embed/bin/*

# CONFIG_PIDFILE: the ELN uses this file to communicate that it is alive
# and the bgworker can start working. (Needs to be on a shared volume.)
ENV ASDF_DIR=/asdf                                      \
    ASDF_DATA_DIR=/asdf                                 \
    ASDF_DEFAULT_TOOL_VERSIONS_FILENAME=.tool-versions  \
    BUNDLE_PATH=/cache/bundle                           \
    BUNDLE_CACHE_PATH=/cache/bundle/package-cache       \
    BUNDLE_USER_HOME=/cache/bundle                      \
    BUNDLE_APP_CONFIG=/cache/bundle                     \
    BUNDLE_WITHOUT=development:test                     \
    BUNDLE_CACHE_ALL=1                                  \
    BUNDLE_SILENCE_ROOT_WARNING=1                       \
    GEM_HOME=/cache/gems                                \
    RAILS_ENV=production                                \
    RAKE_ENV=production                                 \
    NODE_ENV=production                                 \
    NODE_PATH=/cache/node_modules/                      \
    NODE_MODULES_PATH=/cache/node_modules/              \
    NODE_OPTIONS=--max_old_space_size=4096              \
    YARN_CACHE_FOLDER=/cache/yarn                       \
    TERM=xterm-256color                                 \
    THOR_SILENCE_DEPRECATION=1                          \
    RAILS_LOG_TO_STDOUT=1                               \
    PASSENGER_DOWNLOAD_NATIVE_SUPPORT_BINARY=0          \
    CONFIG_PIDFILE=/chemotion/app/tmp/eln.pid
ENV PATH="${GEM_HOME}/bin:${GEM_HOME}/gems/bin:${ASDF_DIR}/shims:${ASDF_DIR}/bin:${PATH}"

WORKDIR /chemotion/app

# # (re)install node packages from cache
# RUN MAKEFLAGS="-j$(getconf _NPROCESSORS_ONLN)" && export MAKEFLAGS && \
#     yarn install --modules-folder ${NODE_PATH} --ignore-engines 2>&1 | grep -v ^warning && \
#     yarn cache clean 2>&1 | grep -v ^warning && \
RUN ln -s ${NODE_PATH} /chemotion/app/node_modules && bash package_postinstall.sh

# (re)install gems from cache
# RUN --mount=type=cache,id=dev-gem-cache,sharing=locked,target=/build-cache \
RUN MAKEFLAGS="-j$(getconf _NPROCESSORS_ONLN)" && export MAKEFLAGS && \
    bundle install --jobs="$(getconf _NPROCESSORS_ONLN)" --retry=3

# Pierre's fix for the style sheet issue
RUN cp -f -l /cache/node_modules/ag-grid-community/dist/styles/ag-grid.css /chemotion/app/app/assets/stylesheets/.  || true && \
    cp -f -l /cache/node_modules/ag-grid-community/dist/styles/ag-theme-alpine.css /chemotion/app/app/assets/stylesheets/.  || true && \
    cp -f -l /cache/node_modules/antd/dist/antd.css /chemotion/app/app/assets/stylesheets/. || true && \
    cp -f -l /cache/node_modules/react-datepicker/dist/react-datepicker.css /chemotion/app/app/assets/stylesheets/. || true && \
    cp -f -l /cache/node_modules/react-select/dist/react-select.css /chemotion/app/app/assets/stylesheets/. || true && \
    cp -f -l /cache/node_modules/react-treeview/react-treeview.css /chemotion/app/app/assets/stylesheets/.  || true && \
    cp -f -l /cache/node_modules/react-vis/dist/style.css /chemotion/app/app/assets/stylesheets/react-vis-styles.css || true && \
    cp -f -l /cache/node_modules/react-virtualized/styles.css /chemotion/app/app/assets/stylesheets/react-virtualized-styles.css || true && \
    cp -f -l /cache/node_modules/react-virtualized-select/styles.css /chemotion/app/app/assets/stylesheets/react-virtualized-select-styles.css || true

# misc. tweaks: configure yarn
RUN echo -e "--modules-folder ${NODE_PATH}\n--ignore-engines" > /chemotion/app/.yarnrc && \
    if [[ ! -f /chemotion/app/config/klasses.json ]] || [[ ! -f /chemotion/app/node_modules/klasses.json ]]; then \
    echo '[]' > /chemotion/app/config/klasses.json; \
    echo '[]' > /chemotion/app/node_modules/klasses.json; \
    echo '[]' > /cache/node_modules/klasses.json; \
    fi

RUN cat /chemotion/app/node_modules/klasses.json

# precompile
RUN export SECRET_KEY_BASE="build"                                                                          && \
    KETCHER_PATH=$(bundle info --path ketcherails)                                                          && \
    UIFILE_PATH="${KETCHER_PATH}/app/assets/javascripts/ketcherails/ui/ui.js.erb"                           && \
    rm /chemotion/app/config/scifinder_n.yml && \
    cp "${UIFILE_PATH}" /tmp/ui.js.bak                                                                      && \
    sed -i 's/Ketcherails::TemplateCategory.with_approved_templates.pluck(:id)/[]/g' "${UIFILE_PATH}"       && \
    bundle exec rake DISABLE_DATABASE_ENVIRONMENT_CHECK=1 DATABASE_URL=nulldb://user:pass@127.0.0.1/dbname webpacker:compile 2>&1 | grep -v ^warning  && \
    bundle exec rake DISABLE_DATABASE_ENVIRONMENT_CHECK=1 DATABASE_URL=nulldb://user:pass@127.0.0.1/dbname assets:precompile 2>&1 | grep -v ^warning  && \
    mv /tmp/ui.js.bak "${UIFILE_PATH}"

# Safety valve to make sure things seem to be fine ...
RUN env ; touch /chemotion/app/.env && bundle exec dotenv erb /chemotion/app/config/secrets.yml

# cleanup
RUN rm -rf /tmp/* /var/tmp/*





# Stage 5: finalize the image
FROM eln-ruby-node as app
ARG VERSION

EXPOSE 4000

WORKDIR /chemotion/app
CMD ["/embed/run.sh"]

HEALTHCHECK --interval=30s --timeout=10s --start-period=300s --retries=3 \
    CMD /embed/health.sh || exit 1

VOLUME [ "/chemotion/app", "/chemotion/data" ]

LABEL \
    "org.opencontainers.image.authors"="Chemotion Team" \
    "org.opencontainers.image.title"="Chemotion ELN" \
    "org.opencontainers.image.description"="Image for Chemotion ELN" \
    "org.opencontainers.image.version"="${VERSION}" \
    "chemotion.internal.service.id"="eln"<|MERGE_RESOLUTION|>--- conflicted
+++ resolved
@@ -151,12 +151,8 @@
     mkdir -p /chemotion/data/public/ && \
     mv /chemotion/app/public/images/ /chemotion/data/public/ || mkdir -p /chemotion/data/public/images && \
     ln -s /chemotion/data/public/images/ /chemotion/app/public/images && \
-<<<<<<< HEAD
-    mv /chemotion/app/public/safety_sheets/ /chemotion/data/public/ || mkdir -p /chemotion/data/public/safety_sheets && \
-=======
     mkdir -p /chemotion/data/public/ && \
     mv /chemotion/app/public/safety_sheets/ /chemotion/data/public || mkdir -p /chemotion/data/public/safety_sheets && \
->>>>>>> 697a91ce
     ln -s /chemotion/data/public/safety_sheets/ /chemotion/app/public/safety_sheets && \
     cp /chemotion/app/.version /chemotion/data/.version && \
     mkdir -p /chemotion/data/public/images/thumbnail
